# Requirements for runtime.
pydantic-settings

python-Levenshtein
scikit-learn
filelock
loguru
fire
fuzzywuzzy
openai
litellm>=1.73  # to support `from litellm import get_valid_models`
azure.identity
pyarrow
rich
tqdm
typer

numpy # we use numpy as default data format. So we have to install numpy
pandas # we use pandas as default data format. So we have to install pandas
pandarallel # parallelize pandas
matplotlib
langchain
langchain-community
tiktoken
pymupdf  # Extract shotsreens from pdf

# PDF related
pypdf
azure-ai-formrecognizer

# factor implementations
tables

# CI Fix Tool
tree-sitter-python
tree-sitter

python-dotenv

# infrastructure related.
docker

# crawler related
webdriver-manager

# demo related
streamlit>=1.47  # to support  input_c.text_area(..., height="content", ...)
plotly
st-theme
randomname
flask
flask-cors
networkx

# kaggle crawler
selenium
kaggle
nbformat # also used for notebook conversion

# tool
setuptools-scm
seaborn
azure.ai.inference

# data folder desc
humanize
genson

# mlflow
mlflow
azureml-mlflow
types-pytz

# Agent
pydantic-ai-slim[mcp,openai,prefect]
nest-asyncio

<<<<<<< HEAD
# visualize SFT train
tensorboard     # tensorboard --logdir git_ignore_folder/RD-Agent_workspace
=======
prefect
>>>>>>> 417766ee
<|MERGE_RESOLUTION|>--- conflicted
+++ resolved
@@ -75,9 +75,6 @@
 pydantic-ai-slim[mcp,openai,prefect]
 nest-asyncio
 
-<<<<<<< HEAD
 # visualize SFT train
 tensorboard     # tensorboard --logdir git_ignore_folder/RD-Agent_workspace
-=======
-prefect
->>>>>>> 417766ee
+prefect