--- conflicted
+++ resolved
@@ -179,12 +179,7 @@
 videos/
 static/
 
-<<<<<<< HEAD
-.claude
-.cursor
-=======
 # AI assistant
 .cursor/
 .claude/
-AGENTS.md
->>>>>>> 4d0089c4
+AGENTS.md