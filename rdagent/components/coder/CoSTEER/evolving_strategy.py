from __future__ import annotations

from abc import abstractmethod

from rdagent.components.coder.CoSTEER.config import CoSTEERSettings
from rdagent.components.coder.CoSTEER.evaluators import (
    CoSTEERMultiFeedback,
    CoSTEERSingleFeedback,
)
from rdagent.components.coder.CoSTEER.evolvable_subjects import EvolvingItem
from rdagent.components.coder.CoSTEER.knowledge_management import (
    CoSTEERQueriedKnowledge,
)
from rdagent.core.conf import RD_AGENT_SETTINGS
from rdagent.core.evolving_framework import EvolvingStrategy, EvoStep, QueriedKnowledge
from rdagent.core.experiment import FBWorkspace, Task
from rdagent.core.scenario import Scenario
from rdagent.core.utils import multiprocessing_wrapper


class MultiProcessEvolvingStrategy(EvolvingStrategy):
    KEY_CHANGE_SUMMARY = "__change_summary__"  # Optional key for the summary of the change of evolving subjects

    def __init__(self, scen: Scenario, settings: CoSTEERSettings, improve_mode: bool = False):
        super().__init__(scen)
        self.settings = settings
        self.improve_mode = improve_mode  # improve mode means we only implement the task which has failed before. The main diff is the first loop will not implement all tasks.

    @abstractmethod
    def implement_one_task(
        self,
        target_task: Task,
        queried_knowledge: QueriedKnowledge | None = None,
        workspace: FBWorkspace | None = None,
        prev_task_feedback: CoSTEERSingleFeedback | None = None,
    ) -> dict[str, str]:  # FIXME: fix interface of previous implement
        """
        This method will input the task & current workspace,
        and output the modification to applied to the workspace.
        (i.e. replace the content <filename> with <content>)

        Parameters
        ----------
        target_task : Task

        queried_knowledge : QueriedKnowledge | None

        workspace : FBWorkspace | None

        prev_task_feedback : CoSTEERSingleFeedback | None
            task feedback for previous evolving step
            None indicate it is the first loop.

        Return
        ------
        The new files {<filename>: <content>} to update the workspace.
        - Special Keys: self.KEY_CHANGE_SUMMARY;
        """
        raise NotImplementedError

    @abstractmethod
    def assign_code_list_to_evo(self, code_list: list[dict], evo: EvolvingItem) -> None:
        """
        Assign the code list to the evolving item.

        Due to the implement_one_task take `workspace` as input and output the `modification`.
        We should apply implementation to evo

        The code list is aligned with the evolving item's sub-tasks.
        If a task is not implemented, put a None in the list.
        """
        raise NotImplementedError

    def evolve(
        self,
        *,
        evo: EvolvingItem,
        queried_knowledge: CoSTEERQueriedKnowledge | None = None,
        evolving_trace: list[EvoStep] = [],
        **kwargs,
    ) -> EvolvingItem:
        code_list = [None for _ in range(len(evo.sub_tasks))]

        last_feedback = None
        if len(evolving_trace) > 0:
            last_feedback = evolving_trace[-1].feedback
            assert isinstance(last_feedback, CoSTEERMultiFeedback)

        # 1.找出需要evolve的task
        to_be_finished_task_index: list[int] = []
        for index, target_task in enumerate(evo.sub_tasks):
            target_task_desc = target_task.get_task_information()
            if queried_knowledge is not None and target_task_desc in queried_knowledge.success_task_to_knowledge_dict:
                # NOTE: very weird logic:
                # it depends on the knowledge to set the already finished task
                code_list[index] = queried_knowledge.success_task_to_knowledge_dict[
                    target_task_desc
                ].implementation.file_dict
<<<<<<< HEAD
            elif queried_knowledge is None or (
                target_task_desc not in queried_knowledge.success_task_to_knowledge_dict
                and target_task_desc not in queried_knowledge.failed_task_info_set
                and not (
                    self.improve_mode
                    and isinstance(last_feedback, CoSTEERMultiFeedback)
                    and last_feedback[index] is None
                )
            ):
                to_be_finished_task_index.append(index)
=======
            else:
                # Schedule the task only if:
                # - it is not marked failed
                # - and (in improve mode) we actually have prior failure feedback to act on
                skip_for_improve_mode = self.improve_mode and (
                    last_feedback is None
                    or (isinstance(last_feedback, CoSTEERMultiFeedback) and last_feedback[index] is None)
                )
                if target_task_desc not in queried_knowledge.failed_task_info_set and not skip_for_improve_mode:
                    to_be_finished_task_index.append(index)
                if skip_for_improve_mode:
                    code_list[index] = (
                        {}
                    )  # empty implementation for skipped task, but assign_code_list_to_evo will still assign it
>>>>>>> 417766ee

        result = multiprocessing_wrapper(
            [
                (
                    self.implement_one_task,
                    (
                        evo.sub_tasks[target_index],
                        queried_knowledge,
                        evo.experiment_workspace,
                        None if last_feedback is None else last_feedback[target_index],
                    ),
                )
                for target_index in to_be_finished_task_index
            ],
            n=RD_AGENT_SETTINGS.multi_proc_n,
        )
        for index, target_index in enumerate(to_be_finished_task_index):
            code_list[target_index] = result[index]

        evo = self.assign_code_list_to_evo(code_list, evo)

        return evo<|MERGE_RESOLUTION|>--- conflicted
+++ resolved
@@ -96,18 +96,6 @@
                 code_list[index] = queried_knowledge.success_task_to_knowledge_dict[
                     target_task_desc
                 ].implementation.file_dict
-<<<<<<< HEAD
-            elif queried_knowledge is None or (
-                target_task_desc not in queried_knowledge.success_task_to_knowledge_dict
-                and target_task_desc not in queried_knowledge.failed_task_info_set
-                and not (
-                    self.improve_mode
-                    and isinstance(last_feedback, CoSTEERMultiFeedback)
-                    and last_feedback[index] is None
-                )
-            ):
-                to_be_finished_task_index.append(index)
-=======
             else:
                 # Schedule the task only if:
                 # - it is not marked failed
@@ -122,7 +110,6 @@
                     code_list[index] = (
                         {}
                     )  # empty implementation for skipped task, but assign_code_list_to_evo will still assign it
->>>>>>> 417766ee
 
         result = multiprocessing_wrapper(
             [
